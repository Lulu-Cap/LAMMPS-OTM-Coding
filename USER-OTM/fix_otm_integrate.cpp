--- conflicted
+++ resolved
@@ -273,15 +273,9 @@
       
       // zero sums
       for (d1 = 0; d1 < dim; d1++) {
-<<<<<<< HEAD
-        x0[d1] = x[i][d1];
-        x[i][d1] = 0.0;
-        for (d2 = 0; d2 < dim; d2++) Fincr[d1][d2] = 0.0;
-=======
         x0[i][d1] = x[i][d1];
         x[i][d1] = 0.0;
         for (d2 = 0; d2 < dim; d2++) Fincr_temp[d1][d2] = 0.0;
->>>>>>> 9a233bf7
       }
 
       for (jj = 0; jj < jnum; jj++) {
